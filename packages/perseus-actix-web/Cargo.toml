[package]
name = "perseus-actix-web"
version = "0.3.3"
edition = "2018"
description = "An integration that makes the Perseus frontend framework easy to use with Actix Web."
authors = ["arctic_hen7 <arctic_hen7@pm.me>"]
license = "MIT"
repository = "https://github.com/arctic-hen7/perseus"
homepage = "https://arctic-hen7.github.io/perseus"
readme = "./README.md"
keywords = ["wasm", "frontend", "webdev", "ssg", "ssr"]
categories = ["wasm", "web-programming::http-server", "development-tools", "asynchronous", "gui"]

# See more keys and their definitions at https://doc.rust-lang.org/cargo/reference/manifest.html

[dependencies]
<<<<<<< HEAD
perseus = { path = "../perseus", version = "0.3.2" }
actix-web = "=4.0.0-rc.2"
actix-http = "=3.0.0-rc.1" # Without this, Actix can introduce breaking changes in a dependency tree
=======
perseus = { path = "../perseus", version = "0.3.3" }
actix-web = "=4.0.0-rc.3"
actix-http = "=3.0.0-rc.2" # Without this, Actix can introduce breaking changes in a dependency tree
# actix-router = "=0.5.0-rc.3"
>>>>>>> 19af7715
actix-files = "=0.6.0-beta.16"
urlencoding = "2.1"
serde = "1"
serde_json = "1"
thiserror = "1"
fmterr = "0.1"
futures = "0.3"
sycamore = { version = "^0.7.1", features = ["ssr"] }<|MERGE_RESOLUTION|>--- conflicted
+++ resolved
@@ -14,16 +14,10 @@
 # See more keys and their definitions at https://doc.rust-lang.org/cargo/reference/manifest.html
 
 [dependencies]
-<<<<<<< HEAD
-perseus = { path = "../perseus", version = "0.3.2" }
-actix-web = "=4.0.0-rc.2"
-actix-http = "=3.0.0-rc.1" # Without this, Actix can introduce breaking changes in a dependency tree
-=======
 perseus = { path = "../perseus", version = "0.3.3" }
 actix-web = "=4.0.0-rc.3"
 actix-http = "=3.0.0-rc.2" # Without this, Actix can introduce breaking changes in a dependency tree
 # actix-router = "=0.5.0-rc.3"
->>>>>>> 19af7715
 actix-files = "=0.6.0-beta.16"
 urlencoding = "2.1"
 serde = "1"
